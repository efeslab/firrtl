--- conflicted
+++ resolved
@@ -16,15 +16,9 @@
 
 version := "1.2-SNAPSHOT"
 
-<<<<<<< HEAD
-scalaVersion := "2.12.4"
-
-crossScalaVersions := Seq("2.12.4", "2.11.12")
-=======
 scalaVersion := "2.12.7"
 
 crossScalaVersions := Seq("2.12.7", "2.11.12")
->>>>>>> 95801dca
 
 def scalacOptionsVersion(scalaVersion: String): Seq[String] = {
   Seq() ++ {
@@ -71,11 +65,8 @@
 
 libraryDependencies += "org.scalatest" %% "scalatest" % "3.0.5" % "test"
 
-<<<<<<< HEAD
-=======
 libraryDependencies += "org.scalacheck" %% "scalacheck" % "1.14.0" % "test"
 
->>>>>>> 95801dca
 libraryDependencies += "com.github.scopt" %% "scopt" % "3.7.0"
 
 libraryDependencies += "net.jcazevedo" %% "moultingyaml" % "0.4.0"
