// See LICENSE for license details.

package firrtlTests

import firrtl.ir.Circuit
import firrtl._
import firrtl.passes.Pass
import firrtl.ir._
<<<<<<< HEAD
import firrtl.transforms.IdentityTransform
import firrtl.stage.Forms
=======
import firrtl.annotations.{Annotation, NoTargetAnnotation}
import firrtl.stage.{FirrtlSourceAnnotation, FirrtlStage, RunFirrtlTransformAnnotation}
>>>>>>> c063ad46

object CustomTransformSpec {
  class ReplaceExtModuleTransform extends SeqTransform with FirrtlMatchers {
    // Simple module
    val delayModuleString = """
      |circuit Delay :
      |  module Delay :
      |    input clock : Clock
      |    input reset : UInt<1>
      |    input a : UInt<32>
      |    input en : UInt<1>
      |    output b : UInt<32>
      |
      |    reg r : UInt<32>, clock
      |    r <= r
      |    when en :
      |      r <= a
      |    b <= r
      |""".stripMargin
    val delayModuleCircuit = parse(delayModuleString)
    val delayModule = delayModuleCircuit.modules.find(_.name == delayModuleCircuit.main).get

    class ReplaceExtModule extends Pass {
      def run(c: Circuit): Circuit = c.copy(
        modules = c.modules map {
          case ExtModule(_, "Delay", _, _, _) => delayModule
          case other => other
        }
      )
    }
    def transforms = Seq(new ReplaceExtModule)
    def inputForm = LowForm
    def outputForm = HighForm
  }

  val input = """
      |circuit test :
      |  module test :
      |    output out : UInt
      |    out <= UInt(123)""".stripMargin
  val errorString = "My Custom Transform failed!"
  class ErroringTransform extends Transform {
    def inputForm = HighForm
    def outputForm = HighForm
    def execute(state: CircuitState): CircuitState = {
      require(false, errorString)
      state
    }
  }

  object MutableState {
    var count: Int = 0
  }

  class FirstTransform extends Transform {
    def inputForm = HighForm
    def outputForm = HighForm

    def execute(state: CircuitState): CircuitState = {
      require(MutableState.count == 0, s"Count was ${MutableState.count}, expected 0")
      MutableState.count = 1
      state
    }
  }

  class SecondTransform extends Transform {
    def inputForm = HighForm
    def outputForm = HighForm

    def execute(state: CircuitState): CircuitState = {
      require(MutableState.count == 1, s"Count was ${MutableState.count}, expected 1")
      MutableState.count = 2
      state
    }
  }

  class ThirdTransform extends Transform {
    def inputForm = HighForm
    def outputForm = HighForm

    def execute(state: CircuitState): CircuitState = {
      require(MutableState.count == 2, s"Count was ${MutableState.count}, expected 2")
      MutableState.count = 3
      state
    }
  }

  class IdentityLowForm extends IdentityTransform(LowForm) {
    override val name = ">>>>> IdentityLowForm <<<<<"
  }

}

class CustomTransformSpec extends FirrtlFlatSpec {

  import CustomTransformSpec._

  behavior of "Custom Transforms"

  they should "be able to introduce high firrtl" in {
    runFirrtlTest("CustomTransform", "/features", customTransforms = List(new ReplaceExtModuleTransform))
  }

  they should "not cause \"Internal Errors\"" in {
    val optionsManager = new ExecutionOptionsManager("test") with HasFirrtlOptions {
      firrtlOptions = FirrtlExecutionOptions(
        firrtlSource = Some(input),
        customTransforms = List(new ErroringTransform))
    }
    (the [java.lang.IllegalArgumentException] thrownBy {
      Driver.execute(optionsManager)
    }).getMessage should include (errorString)
  }

<<<<<<< HEAD
  they should "preserve the input order" in {
    runFirrtlTest("CustomTransform", "/features", customTransforms = List(
                    new FirstTransform,
                    new SecondTransform,
                    new ThirdTransform,
                    new ReplaceExtModuleTransform
                  ))
  }

  they should "run right before the emitter when inputForm=LowForm" in {

    val custom = classOf[IdentityLowForm]

    def testOrder(emitter: Class[_ <: Emitter], preceders: Seq[Class[_ <: Transform]]): Unit = {
      info(s"""${preceders.map(_.getSimpleName).mkString(" -> ")} -> ${custom.getSimpleName} -> ${emitter.getSimpleName} ok!""")

      val compiler = new firrtl.stage.transforms.Compiler(Seq(custom, emitter))
      info("Transform Order: \n" + compiler.prettyPrint("    "))

      compiler
        .flattenedTransformOrder
        .map(_.getClass)
        .containsSlice(
          preceders ++Seq( custom, emitter )) should be (true)
    }

    Seq( (classOf[LowFirrtlEmitter],      Seq(Forms.LowForm.last)                 ),
         (classOf[MinimumVerilogEmitter], Seq(Forms.LowFormMinimumOptimized.last) ),
         (classOf[VerilogEmitter],        Seq(Forms.LowFormOptimized.last)        ),
         (classOf[SystemVerilogEmitter],  Seq(Forms.LowFormOptimized.last)        )
    ).foreach((testOrder _).tupled)
=======
  object Foo {
    class A extends Transform {
      def inputForm = HighForm
      def outputForm = HighForm
      def execute(s: CircuitState) = {
        println(name)
        s
      }
    }
  }

  they should "work if placed inside an object" in {
    val input =
      """|circuit Foo:
         |  module Foo:
         |    node a = UInt<1>(0)
         |""".stripMargin
    val annotations = Seq(
      RunFirrtlTransformAnnotation(new Foo.A),
      FirrtlSourceAnnotation(input)
    )
    (new FirrtlStage).execute(Array.empty, annotations)
>>>>>>> c063ad46
  }
}<|MERGE_RESOLUTION|>--- conflicted
+++ resolved
@@ -6,13 +6,9 @@
 import firrtl._
 import firrtl.passes.Pass
 import firrtl.ir._
-<<<<<<< HEAD
+import firrtl.annotations.{Annotation, NoTargetAnnotation}
+import firrtl.stage.{FirrtlSourceAnnotation, FirrtlStage, Forms, RunFirrtlTransformAnnotation}
 import firrtl.transforms.IdentityTransform
-import firrtl.stage.Forms
-=======
-import firrtl.annotations.{Annotation, NoTargetAnnotation}
-import firrtl.stage.{FirrtlSourceAnnotation, FirrtlStage, RunFirrtlTransformAnnotation}
->>>>>>> c063ad46
 
 object CustomTransformSpec {
   class ReplaceExtModuleTransform extends SeqTransform with FirrtlMatchers {
@@ -104,6 +100,17 @@
     override val name = ">>>>> IdentityLowForm <<<<<"
   }
 
+  object Foo {
+    class A extends Transform {
+      def inputForm = HighForm
+      def outputForm = HighForm
+      def execute(s: CircuitState) = {
+        println(name)
+        s
+      }
+    }
+  }
+
 }
 
 class CustomTransformSpec extends FirrtlFlatSpec {
@@ -127,7 +134,6 @@
     }).getMessage should include (errorString)
   }
 
-<<<<<<< HEAD
   they should "preserve the input order" in {
     runFirrtlTest("CustomTransform", "/features", customTransforms = List(
                     new FirstTransform,
@@ -159,16 +165,6 @@
          (classOf[VerilogEmitter],        Seq(Forms.LowFormOptimized.last)        ),
          (classOf[SystemVerilogEmitter],  Seq(Forms.LowFormOptimized.last)        )
     ).foreach((testOrder _).tupled)
-=======
-  object Foo {
-    class A extends Transform {
-      def inputForm = HighForm
-      def outputForm = HighForm
-      def execute(s: CircuitState) = {
-        println(name)
-        s
-      }
-    }
   }
 
   they should "work if placed inside an object" in {
@@ -182,6 +178,5 @@
       FirrtlSourceAnnotation(input)
     )
     (new FirrtlStage).execute(Array.empty, annotations)
->>>>>>> c063ad46
   }
 }