--- conflicted
+++ resolved
@@ -15,13 +15,8 @@
       ToWorkingIR,
       ResolveKinds,
       InferTypes,
-<<<<<<< HEAD
-      ResolveGenders,
-      new InferWidths(),
-=======
       ResolveFlows,
       new InferWidths,
->>>>>>> 621c5689
       ZeroWidth)
   private def exec (input: String) = {
     val circuit = parse(input)
