// See LICENSE for license details.

package firrtlTests

<<<<<<< HEAD
import firrtl.{Parser, CircuitState, UnknownForm, Transform}
=======
import firrtl._
>>>>>>> 9243dc65
import firrtl.passes._

class ChirrtlSpec extends FirrtlFlatSpec {
  def transforms = Seq(
    CheckChirrtl,
    CInferTypes,
    CInferMDir,
    RemoveCHIRRTL,
    ToWorkingIR,
    CheckHighForm,
    ResolveKinds,
    InferTypes,
    CheckTypes,
    ResolveFlows,
    CheckFlows,
    new InferWidths,
    CheckWidths,
    PullMuxes,
    ExpandConnects,
    RemoveAccesses,
    ExpandWhens,
    CheckInitialization
  )

  "Chirrtl memories" should "allow ports with clocks defined after the memory" in {
    val input =
     """circuit Unit :
       |  module Unit :
       |    input clock : Clock
       |    smem ram : UInt<32>[128]
       |    node newClock = clock
       |    infer mport x = ram[UInt(2)], newClock
       |    x <= UInt(3)
       |    when UInt(1) :
       |      infer mport y = ram[UInt(4)], newClock
       |      y <= UInt(5)
       """.stripMargin
    val circuit = Parser.parse(input.split("\n").toIterator)
    transforms.foldLeft(CircuitState(circuit, UnknownForm)) {
      (c: CircuitState, p: Transform) => p.runTransform(c)
    }
  }

  "Chirrtl" should "catch undeclared wires" in {
    val input =
     """circuit Unit :
       |  module Unit :
       |    input clock : Clock
       |    smem ram : UInt<32>[128]
       |    node newClock = clock
       |    infer mport x = ram[UInt(2)], newClock
       |    x <= UInt(3)
       |    when UInt(1) :
       |      infer mport y = ram[UInt(4)], newClock
       |      y <= z
       """.stripMargin
    intercept[PassException] {
      val circuit = Parser.parse(input.split("\n").toIterator)
      transforms.foldLeft(CircuitState(circuit, UnknownForm)) {
        (c: CircuitState, p: Transform) => p.runTransform(c)
      }
    }
  }

  behavior of "Uniqueness"
  for ((description, input) <- CheckSpec.nonUniqueExamples) {
    it should s"be asserted for $description" in {
      assertThrows[CheckHighForm.NotUniqueException] {
        Seq(ToWorkingIR, CheckHighForm).foldLeft(Parser.parse(input)){ case (c, tx) => tx.run(c) }
      }
    }
  }
}

class ChirrtlMemsExecutionTest extends ExecutionTest("ChirrtlMems", "/features")
class EmptyChirrtlMemCompilationTest extends CompilationTest("EmptyChirrtlMem", "/features")
class NodeTypeCompilationTest extends CompilationTest("NodeType", "/features")<|MERGE_RESOLUTION|>--- conflicted
+++ resolved
@@ -2,11 +2,7 @@
 
 package firrtlTests
 
-<<<<<<< HEAD
-import firrtl.{Parser, CircuitState, UnknownForm, Transform}
-=======
 import firrtl._
->>>>>>> 9243dc65
 import firrtl.passes._
 
 class ChirrtlSpec extends FirrtlFlatSpec {
