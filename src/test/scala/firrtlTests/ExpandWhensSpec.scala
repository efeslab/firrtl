// See LICENSE for license details.

package firrtlTests

import java.io._
import org.scalatest._
import org.scalatest.prop._
import firrtl._
import firrtl.passes._
import firrtl.ir._
import firrtl.Parser.IgnoreInfo

class ExpandWhensSpec extends FirrtlFlatSpec {
  private def transforms = Seq(
    ToWorkingIR,
    CheckHighForm,
    ResolveKinds,
    InferTypes,
    CheckTypes,
    Uniquify,
    ResolveKinds,
    InferTypes,
<<<<<<< HEAD
    ResolveGenders,
    CheckGenders,
    new InferWidths(),
=======
    ResolveFlows,
    CheckFlows,
    new InferWidths,
>>>>>>> 621c5689
    CheckWidths,
    PullMuxes,
    ExpandConnects,
    RemoveAccesses,
    ExpandWhens)
  private def executeTest(input: String, check: String, expected: Boolean) = {
    val circuit = Parser.parse(input.split("\n").toIterator)
    val result = transforms.foldLeft(CircuitState(circuit, UnknownForm)) {
      (c: CircuitState, p: Transform) => p.runTransform(c)
    }
    val c = result.circuit
    val lines = c.serialize.split("\n") map normalized

    if (expected) {
      c.serialize.contains(check) should be (true)
    } else {
      lines.foreach(_.contains(check) should be (false))
    }
  }
  "Expand Whens" should "not emit INVALID" in {
    val input =
  """|circuit Tester :
     |  module Tester :
     |    input p : UInt<1>
     |    when p :
     |      wire a : {b : UInt<64>, c : UInt<64>}
     |      a is invalid
     |      a.b <= UInt<64>("h04000000000000000")""".stripMargin
    val check = "INVALID"
    executeTest(input, check, false)
  }
  it should "void unwritten memory fields" in {
    val input =
  """|circuit Tester :
     |  module Tester :
     |    input clk : Clock
     |    mem memory:
     |      data-type => UInt<32>
     |      depth => 32
     |      reader => r0
     |      writer => w0
     |      read-latency => 0
     |      write-latency => 1
     |      read-under-write => undefined
     |    memory.r0.addr <= UInt<1>(1)
     |    memory.r0.en <= UInt<1>(1)
     |    memory.r0.clk <= clk
     |    memory.w0.addr <= UInt<1>(1)
     |    memory.w0.data <= UInt<1>(1)
     |    memory.w0.en <= UInt<1>(1)
     |    memory.w0.clk <= clk
     |    """.stripMargin
    val check = "VOID"
    executeTest(input, check, true)
  }
  it should "replace 'is invalid' with validif for wires that have a connection" in {
    val input =
      """|circuit Tester :
         |  module Tester :
         |    input p : UInt<1>
         |    output out : UInt
         |    wire w : UInt<32>
         |    w is invalid
         |    out <= w
         |    when p :
         |      w <= UInt(123)
         """.stripMargin
    val check = "validif(p"
    executeTest(input, check, true)
  }
  it should "leave 'is invalid' for wires that don't have a connection" in {
    val input =
      """|circuit Tester :
         |  module Tester :
         |    input p : UInt<1>
         |    output out : UInt
         |    wire w : UInt<32>
         |    w is invalid
         |    out <= w
         """.stripMargin
    val check = "w is invalid"
    executeTest(input, check, true)
  }
  it should "delete 'is invalid' for attached Analog wires" in {
    val input =
      """|circuit Tester :
         |  extmodule Child :
         |    input bus : Analog<32>
         |  module Tester :
         |    input bus : Analog<32>
         |    inst c of Child
         |    wire w : Analog<32>
         |    attach (w, bus)
         |    attach (w, c.bus)
         |    w is invalid
         """.stripMargin
    val check = "w is invalid"
    executeTest(input, check, false)
  }
  it should "correctly handle submodule inputs" in {
    val input =
      """circuit Test :
        |  module Child :
        |    input in : UInt<32>
        |  module Test :
        |    input in : UInt<32>[2]
        |    input p : UInt<1>
        |    inst c of Child
        |    when p :
        |      c.in <= in[0]
        |    else :
        |      c.in <= in[1]""".stripMargin
    val check = "mux(p, in[0], in[1])"
    executeTest(input, check, true)
  }
}

class ExpandWhensExecutionTest extends ExecutionTest("ExpandWhens", "/passes/ExpandWhens")<|MERGE_RESOLUTION|>--- conflicted
+++ resolved
@@ -20,15 +20,9 @@
     Uniquify,
     ResolveKinds,
     InferTypes,
-<<<<<<< HEAD
-    ResolveGenders,
-    CheckGenders,
-    new InferWidths(),
-=======
     ResolveFlows,
     CheckFlows,
     new InferWidths,
->>>>>>> 621c5689
     CheckWidths,
     PullMuxes,
     ExpandConnects,
