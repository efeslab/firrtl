--- conflicted
+++ resolved
@@ -18,15 +18,9 @@
     ResolveKinds,
     InferTypes,
     CheckTypes,
-<<<<<<< HEAD
-    ResolveGenders,
-    CheckGenders,
-    new InferWidths(),
-=======
     ResolveFlows,
     CheckFlows,
     new InferWidths,
->>>>>>> 621c5689
     CheckWidths,
     PullMuxes,
     ExpandConnects,
@@ -37,13 +31,8 @@
     new ConstantPropagation,
     ResolveKinds,
     InferTypes,
-<<<<<<< HEAD
-    ResolveGenders,
-    new InferWidths(),
-=======
     ResolveFlows,
     new InferWidths,
->>>>>>> 621c5689
     LowerTypes)
 
   private def executeTest(input: String, expected: Seq[String]) = {
