syntax = "proto3";

package firrtl;

option java_package = "firrtl";
option java_outer_classname = "FirrtlProtos";

message Firrtl {
  repeated Circuit circuit = 1;

  message SourceInfo {
    message None {
      enum Reason {
        NONE_SOURCE_INFO_REASON_UNKNOWN = 0;
        NONE_SOURCE_INFO_REASON_UNLOCATABLE = 1;
        NONE_SOURCE_INFO_REASON_SUPPRESSED = 2;
        NONE_SOURCE_INFO_REASON_DEPRECATED = 3;
      }

      // Required.
      Reason reason = 1;
    }

    message Position {
      // Required.
      string filename = 1;
      // Required.
      uint32 line = 2;
      // Required.
      uint32 column = 3;
    }

    // Required.
    oneof source_info {
      None none = 1;
      Position position = 2;
      string text = 3;
    }
  }

  message BigInt {
    // 2's complement binary representation
    bytes value = 1;
  }

  message Top {
    // Required.
    string name = 1;
  }

  message Circuit {
    repeated Module module = 1;
    repeated Top top = 2;
  }

  message Module {
    message ExternalModule {
      message Parameter {
        string id = 1;
        oneof value {
          BigInt integer = 2;
          double double = 3;
          string string = 4;
          string raw_string = 5;
        }
      }
      // Required.
      string id = 1;
      repeated Port port = 2;
      string defined_name = 3;
      repeated Parameter parameter = 4;
    }

    message UserModule {
      // Required.
      string id = 1;
      repeated Port port = 2;
      repeated Statement statement = 3;
    }

    // Required.
    oneof module {
      ExternalModule external_module = 1;
      UserModule user_module = 2;
    }
  }

  message Statement {
    message Wire {
      // Required.
      string id = 1;
      // Required.
      Type type = 2;
    }

    message Register {
      // Required.
      string id = 1;
      // Required.
      Type type = 2;
      // Required.
      Expression clock = 3;
      Expression reset = 4;
      Expression init = 5;
    }

    enum ReadUnderWrite {
      UNDEFINED = 0;
      OLD = 1;
      NEW = 2;
    }

    message Memory {
      // Required.
      string id = 1;
      // Required.
      Type type = 2;
      // Required.
      oneof depth {
        uint32 uint_depth = 3;
        BigInt bigint_depth = 9;
      }
      // Required.
      uint32 write_latency = 4;
      // Required.
      uint32 read_latency = 5;
      repeated string reader_id = 6;
      repeated string writer_id = 7;
      repeated string readwriter_id = 8;
      ReadUnderWrite read_under_write = 10;
    }

    message CMemory {
      // As alternative to using VectorType as type
      message TypeAndDepth {
        Type data_type = 1;
        BigInt depth = 2;
      }
      // Required.
      string id = 1;
      // Required.
      oneof type {
        Type.VectorType vector_type = 2;
        TypeAndDepth type_and_depth = 4;
      }
      // Required.
      bool sync_read = 3;
      ReadUnderWrite read_under_write = 5;
    }

    message Instance {
      // Required.
      string id = 1;
      // Required.
      string module_id = 2;
    }

    message Node {
      // Required.
      string id = 1;
      // Required.
      Expression expression = 2;
    }

    message When {
      // Required.
      Expression predicate = 1;
      repeated Statement consequent = 2;
      repeated Statement otherwise = 3;
    }

    message Stop {
      // Required.
      int32 return_value = 1;
      // Required.
      Expression clk = 2;
      // Required.
      Expression en = 3;
    }

    message Printf {
      // Required.
      string value = 1;
      repeated Expression arg = 2;
      // Required.
      Expression clk = 3;
      // Required.
      Expression en = 4;
    }

    message Skip {
      // Empty
    }

    message Connect {
      // This should be limited to Reference, SubField, SubIndex, or SubAccess.
      // Required.
      Expression location = 1;
      // Required.
      Expression expression = 2;
    }

    message PartialConnect {
      // This should be limited to Reference, SubField, SubIndex, or SubAccess.
      // Required.
      Expression location = 1;
      // Required.
      Expression expression = 2;
    }

    message IsInvalid {
      // Required.
      Expression expression = 1;
    }

    message MemoryPort {
      enum Direction {
        MEMORY_PORT_DIRECTION_UNKNOWN = 0;
        MEMORY_PORT_DIRECTION_INFER = 1;
        MEMORY_PORT_DIRECTION_READ = 2;
        MEMORY_PORT_DIRECTION_WRITE = 3;
        MEMORY_PORT_DIRECTION_READ_WRITE = 4;
      }

      // Required.
      Direction direction = 1;
      // Required.
      string id = 2;
      // Required.
      string memory_id = 3;
      // Required.
      Expression memory_index = 4;
      // Required.
      Expression expression = 5;
    }

    message Attach {
      repeated Expression expression = 1;
    }

    // Required.
    oneof statement {
      Wire wire = 1;
      Register register = 2;
      Memory memory = 3;
      CMemory cmemory = 4;
      Instance instance = 5;
      Node node = 6;
      When when = 7;
      Stop stop = 8;
      Printf printf = 10;
      Skip skip = 14;
      Connect connect = 15;
      PartialConnect partial_connect = 16;
      IsInvalid is_invalid = 17;
      MemoryPort memory_port = 18;
      Attach attach = 20;
    }

    SourceInfo source_info = 19;
  }

  // Using proto3 means that there is no has* method for primitives. This
  // necesitates boxing width values because there are cases where a width of
  // zero (the default value of uint32) is a valid width.
  message Width {
    // Required
    uint32 value = 1;
  }

  message Type {
    message UIntType {
      Width width = 1;
    }

    message SIntType {
      Width width = 1;
    }

    message ClockType {
      // Empty.
    }

    message AsyncResetType {
      // Empty.
    }

    message ResetType {
      // Empty.
    }

    message BundleType {
      message Field {
        // Required.
        bool is_flipped = 1;
        // Required.
        string id = 2;
        // Required.
        Type type = 3;
      }
      repeated Field field = 1;
    }

    message VectorType {
      // Required.
      Type type = 1;
      // Required.
      uint32 size = 2;
    }

    message FixedType {
      Width width = 1;
      Width point = 2;
    }

    message AnalogType {
      Width width = 3;
    }

    // Required.
    oneof type {
      UIntType uint_type = 2;
      SIntType sint_type = 3;
      ClockType clock_type = 4;
      BundleType bundle_type = 5;
      VectorType vector_type = 6;
      FixedType fixed_type = 7;
      AnalogType analog_type = 8;
      AsyncResetType async_reset_type = 9;
      ResetType reset_type = 10;
    }
  }

  message Port {
    enum Direction {
      PORT_DIRECTION_UNKNOWN = 0;
      PORT_DIRECTION_IN = 1;
      PORT_DIRECTION_OUT = 2;
    }

    // Required.
    string id = 1;
    // Required.
    Direction direction = 2;
    // Required.
    Type type = 3;
  }

  message Expression {
    message Reference {
      // Required.
      string id = 1;
    }

    message IntegerLiteral {
      // Base 10 value. May begin with a sign (+|-). Only zero can begin with a
      // '0'.
      // Required
      string value = 1;
    }

    message UIntLiteral {
      // Required.
      IntegerLiteral value = 1;
      Width width = 2;
    }

    message SIntLiteral {
      // Required.
      IntegerLiteral value = 1;
      Width width = 2;
    }

    message FixedLiteral {
      BigInt value = 1;
      Width width = 2;
      Width point = 3;
    }

    message ValidIf {
      // Required.
      Expression condition = 1;
      // Required.
      Expression value = 2;
    }

    message Mux {
      // Required.
      Expression condition = 1;
      // Required.
      Expression t_value = 2;
      // Required.
      Expression f_value = 3;
    }

    message SubField {
      // Required.
      Expression expression = 1;
      // Required.
      string field = 2;
    }

    message SubIndex {
      // Required.
      Expression expression = 1;
      // Required.
      IntegerLiteral index = 2;
    }

    message SubAccess {
      // Required.
      Expression expression = 1;
      // Required.
      Expression index = 2;
    }

    message PrimOp {

      enum Op {
        OP_UNKNOWN = 0;
        OP_ADD = 1;
        OP_SUB = 2;
        OP_TAIL = 3;
        OP_HEAD = 4;
        OP_TIMES = 5;
        OP_DIVIDE = 6;
        OP_REM = 7;
        OP_SHIFT_LEFT = 8;
        OP_SHIFT_RIGHT = 9;
        OP_DYNAMIC_SHIFT_LEFT = 10;
        OP_DYNAMIC_SHIFT_RIGHT = 11;
        OP_BIT_AND = 12;
        OP_BIT_OR = 13;
        OP_BIT_XOR = 14;
        OP_BIT_NOT = 15;
        OP_CONCAT = 16;
        OP_LESS = 17;
        OP_LESS_EQ = 18;
        OP_GREATER = 19;
        OP_GREATER_EQ = 20;
        OP_EQUAL = 21;
        OP_PAD = 22;
        OP_NOT_EQUAL = 23;
        OP_NEG = 24;
        OP_XOR_REDUCE = 26;
        OP_CONVERT = 27;
        OP_AS_UINT = 28;
        OP_AS_SINT = 29;
        OP_EXTRACT_BITS = 30;
        OP_AS_CLOCK = 31;
        OP_AS_FIXED_POINT = 32;
        OP_AND_REDUCE = 33;
        OP_OR_REDUCE = 34;
        OP_SHIFT_BINARY_POINT_LEFT = 35;
        OP_SHIFT_BINARY_POINT_RIGHT = 36;
        OP_SET_BINARY_POINT = 37;
<<<<<<< HEAD
        OP_AS_INTERVAL = 38;
        OP_WRAP = 39;
        OP_CLIP = 40;
        OP_SQUEEZE = 41;
=======
        OP_AS_ASYNC_RESET = 38;
>>>>>>> 621c5689
      }

      // Required.
      Op op = 1;
      repeated Expression arg = 2;
      repeated IntegerLiteral const = 3;
    }

    reserved 5;

    // Required.
    oneof expression {
      Reference reference = 1;
      UIntLiteral uint_literal = 2;
      SIntLiteral sint_literal = 3;
      FixedLiteral fixed_literal = 11;
      ValidIf valid_if = 4;
      //ExtractBits extract_bits = 5;
      Mux mux = 6;
      SubField sub_field = 7;
      SubIndex sub_index = 8;
      SubAccess sub_access = 9;
      PrimOp prim_op = 10;
    }
  }
}<|MERGE_RESOLUTION|>--- conflicted
+++ resolved
@@ -454,14 +454,11 @@
         OP_SHIFT_BINARY_POINT_LEFT = 35;
         OP_SHIFT_BINARY_POINT_RIGHT = 36;
         OP_SET_BINARY_POINT = 37;
-<<<<<<< HEAD
-        OP_AS_INTERVAL = 38;
+        OP_AS_ASYNC_RESET = 38;
         OP_WRAP = 39;
         OP_CLIP = 40;
         OP_SQUEEZE = 41;
-=======
-        OP_AS_ASYNC_RESET = 38;
->>>>>>> 621c5689
+        OP_AS_INTERVAL = 42;
       }
 
       // Required.
