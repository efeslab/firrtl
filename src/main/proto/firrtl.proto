syntax = "proto3";

package firrtl;

option java_package = "firrtl";
option java_outer_classname = "FirrtlProtos";

message Firrtl {
  repeated Circuit circuit = 1;

  message SourceInfo {
    message None {
      enum Reason {
        NONE_SOURCE_INFO_REASON_UNKNOWN = 0;
        NONE_SOURCE_INFO_REASON_UNLOCATABLE = 1;
        NONE_SOURCE_INFO_REASON_SUPPRESSED = 2;
        NONE_SOURCE_INFO_REASON_DEPRECATED = 3;
      }

      // Required.
      Reason reason = 1;
    }

    message Position {
      // Required.
      string filename = 1;
      // Required.
      uint32 line = 2;
      // Required.
      uint32 column = 3;
    }

    // Required.
    oneof source_info {
      None none = 1;
      Position position = 2;
      string text = 3;
    }
  }

  message BigInt {
    // 2's complement binary representation
    bytes value = 1;
  }

  message Top {
    // Required.
    string name = 1;
  }

  message Circuit {
    repeated Module module = 1;
    repeated Top top = 2;
  }

  message Module {
    message ExternalModule {
      message Parameter {
        string id = 1;
        oneof value {
          BigInt integer = 2;
          double double = 3;
          string string = 4;
          string raw_string = 5;
        }
      }
      // Required.
      string id = 1;
      repeated Port port = 2;
      string defined_name = 3;
      repeated Parameter parameter = 4;
    }

    message UserModule {
      // Required.
      string id = 1;
      repeated Port port = 2;
      repeated Statement statement = 3;
    }

    // Required.
    oneof module {
      ExternalModule external_module = 1;
      UserModule user_module = 2;
    }
  }

  message Statement {
    message Wire {
      // Required.
      string id = 1;
      // Required.
      Type type = 2;
    }

    message Register {
      // Required.
      string id = 1;
      // Required.
      Type type = 2;
      // Required.
      Expression clock = 3;
      Expression reset = 4;
      Expression init = 5;
    }

    message Memory {
      // Required.
      string id = 1;
      // Required.
      Type type = 2;
      // Required.
      oneof depth {
        uint32 uint_depth = 3;
        BigInt bigint_depth = 9;
      }
      // Required.
      uint32 write_latency = 4;
      // Required.
      uint32 read_latency = 5;
      repeated string reader_id = 6;
      repeated string writer_id = 7;
      repeated string readwriter_id = 8;
    }

    message CMemory {
      // As alternative to using VectorType as type
      message TypeAndDepth {
        Type data_type = 1;
        BigInt depth = 2;
      }
      // Required.
      string id = 1;
      // Required.
      oneof type {
        Type.VectorType vector_type = 2;
        TypeAndDepth type_and_depth = 4;
      }
      // Required.
      bool sync_read = 3;
    }

    message Instance {
      // Required.
      string id = 1;
      // Required.
      string module_id = 2;
    }

    message Node {
      // Required.
      string id = 1;
      // Required.
      Expression expression = 2;
    }

    message When {
      // Required.
      Expression predicate = 1;
      repeated Statement consequent = 2;
      repeated Statement otherwise = 3;
    }

    message Stop {
      // Required.
      int32 return_value = 1;
      // Required.
      Expression clk = 2;
      // Required.
      Expression en = 3;
    }

    message Printf {
      // Required.
      string value = 1;
      repeated Expression arg = 2;
      // Required.
      Expression clk = 3;
      // Required.
      Expression en = 4;
    }

    message Skip {
      // Empty
    }

    message Connect {
      // This should be limited to Reference, SubField, SubIndex, or SubAccess.
      // Required.
      Expression location = 1;
      // Required.
      Expression expression = 2;
    }

    message PartialConnect {
      // This should be limited to Reference, SubField, SubIndex, or SubAccess.
      // Required.
      Expression location = 1;
      // Required.
      Expression expression = 2;
    }

    message IsInvalid {
      // Required.
      Expression expression = 1;
    }

    message MemoryPort {
      enum Direction {
        MEMORY_PORT_DIRECTION_UNKNOWN = 0;
        MEMORY_PORT_DIRECTION_INFER = 1;
        MEMORY_PORT_DIRECTION_READ = 2;
        MEMORY_PORT_DIRECTION_WRITE = 3;
        MEMORY_PORT_DIRECTION_READ_WRITE = 4;
      }

      // Required.
      Direction direction = 1;
      // Required.
      string id = 2;
      // Required.
      string memory_id = 3;
      // Required.
      Expression memory_index = 4;
      // Required.
      Expression expression = 5;
    }

    message Attach {
      repeated Expression expression = 1;
    }

    // Required.
    oneof statement {
      Wire wire = 1;
      Register register = 2;
      Memory memory = 3;
      CMemory cmemory = 4;
      Instance instance = 5;
      Node node = 6;
      When when = 7;
      Stop stop = 8;
      Printf printf = 10;
      Skip skip = 14;
      Connect connect = 15;
      PartialConnect partial_connect = 16;
      IsInvalid is_invalid = 17;
      MemoryPort memory_port = 18;
      Attach attach = 20;
    }

    SourceInfo source_info = 19;
  }

  // Using proto3 means that there is no has* method for primitives. This
  // necesitates boxing width values because there are cases where a width of
  // zero (the default value of uint32) is a valid width.
  message Width {
    // Required
    uint32 value = 1;
  }

  message Type {
    message UIntType {
      Width width = 1;
    }

    message SIntType {
      Width width = 1;
    }

    message ClockType {
      // Empty.
    }

    message AsyncResetType {
      // Empty.
    }

    message ResetType {
      // Empty.
    }

    message BundleType {
      message Field {
        // Required.
        bool is_flipped = 1;
        // Required.
        string id = 2;
        // Required.
        Type type = 3;
      }
      repeated Field field = 1;
    }

    message VectorType {
      // Required.
      Type type = 1;
      // Required.
      uint32 size = 2;
    }

    message FixedType {
      Width width = 1;
      Width point = 2;
    }

    message AnalogType {
      Width width = 3;
    }

    // Required.
    oneof type {
      UIntType uint_type = 2;
      SIntType sint_type = 3;
      ClockType clock_type = 4;
      BundleType bundle_type = 5;
      VectorType vector_type = 6;
      FixedType fixed_type = 7;
      AnalogType analog_type = 8;
      AsyncResetType async_reset_type = 9;
      ResetType reset_type = 10;
    }
  }

  message Port {
    enum Direction {
      PORT_DIRECTION_UNKNOWN = 0;
      PORT_DIRECTION_IN = 1;
      PORT_DIRECTION_OUT = 2;
    }

    // Required.
    string id = 1;
    // Required.
    Direction direction = 2;
    // Required.
    Type type = 3;
  }

  message Expression {
    message Reference {
      // Required.
      string id = 1;
    }

    message IntegerLiteral {
      // Base 10 value. May begin with a sign (+|-). Only zero can begin with a
      // '0'.
      // Required
      string value = 1;
    }

    message UIntLiteral {
      // Required.
      IntegerLiteral value = 1;
      Width width = 2;
    }

    message SIntLiteral {
      // Required.
      IntegerLiteral value = 1;
      Width width = 2;
    }

    message FixedLiteral {
      BigInt value = 1;
      Width width = 2;
      Width point = 3;
    }

    message ValidIf {
      // Required.
      Expression condition = 1;
      // Required.
      Expression value = 2;
    }

    message Mux {
      // Required.
      Expression condition = 1;
      // Required.
      Expression t_value = 2;
      // Required.
      Expression f_value = 3;
    }

    message SubField {
      // Required.
      Expression expression = 1;
      // Required.
      string field = 2;
    }

    message SubIndex {
      // Required.
      Expression expression = 1;
      // Required.
      IntegerLiteral index = 2;
    }

    message SubAccess {
      // Required.
      Expression expression = 1;
      // Required.
      Expression index = 2;
    }

    message PrimOp {

      enum Op {
        OP_UNKNOWN = 0;
        OP_ADD = 1;
        OP_SUB = 2;
        OP_TAIL = 3;
        OP_HEAD = 4;
        OP_TIMES = 5;
        OP_DIVIDE = 6;
        OP_REM = 7;
        OP_SHIFT_LEFT = 8;
        OP_SHIFT_RIGHT = 9;
        OP_DYNAMIC_SHIFT_LEFT = 10;
        OP_DYNAMIC_SHIFT_RIGHT = 11;
        OP_BIT_AND = 12;
        OP_BIT_OR = 13;
        OP_BIT_XOR = 14;
        OP_BIT_NOT = 15;
        OP_CONCAT = 16;
        OP_LESS = 17;
        OP_LESS_EQ = 18;
        OP_GREATER = 19;
        OP_GREATER_EQ = 20;
        OP_EQUAL = 21;
        OP_PAD = 22;
        OP_NOT_EQUAL = 23;
        OP_NEG = 24;
        OP_XOR_REDUCE = 26;
        OP_CONVERT = 27;
        OP_AS_UINT = 28;
        OP_AS_SINT = 29;
        OP_EXTRACT_BITS = 30;
        OP_AS_CLOCK = 31;
        OP_AS_FIXED_POINT = 32;
        OP_AND_REDUCE = 33;
        OP_OR_REDUCE = 34;
        OP_SHIFT_BINARY_POINT_LEFT = 35;
        OP_SHIFT_BINARY_POINT_RIGHT = 36;
        OP_SET_BINARY_POINT = 37;
<<<<<<< HEAD
        OP_AS_INTERVAL = 38;
        OP_WRAP = 39;
        OP_CLIP = 40;
        OP_SQUEEZE = 41;
=======
        OP_AS_ASYNC_RESET = 38;
>>>>>>> 7e39ea8e
      }

      // Required.
      Op op = 1;
      repeated Expression arg = 2;
      repeated IntegerLiteral const = 3;
    }

    reserved 5;

    // Required.
    oneof expression {
      Reference reference = 1;
      UIntLiteral uint_literal = 2;
      SIntLiteral sint_literal = 3;
      FixedLiteral fixed_literal = 11;
      ValidIf valid_if = 4;
      //ExtractBits extract_bits = 5;
      Mux mux = 6;
      SubField sub_field = 7;
      SubIndex sub_index = 8;
      SubAccess sub_access = 9;
      PrimOp prim_op = 10;
    }
  }
}<|MERGE_RESOLUTION|>--- conflicted
+++ resolved
@@ -281,6 +281,10 @@
       // Empty.
     }
 
+    message IntervalType {
+      // Empty.
+    }
+
     message BundleType {
       message Field {
         // Required.
@@ -320,6 +324,7 @@
       AnalogType analog_type = 8;
       AsyncResetType async_reset_type = 9;
       ResetType reset_type = 10;
+      IntervalType interval_type = 11;
     }
   }
 
@@ -446,14 +451,11 @@
         OP_SHIFT_BINARY_POINT_LEFT = 35;
         OP_SHIFT_BINARY_POINT_RIGHT = 36;
         OP_SET_BINARY_POINT = 37;
-<<<<<<< HEAD
-        OP_AS_INTERVAL = 38;
-        OP_WRAP = 39;
-        OP_CLIP = 40;
-        OP_SQUEEZE = 41;
-=======
         OP_AS_ASYNC_RESET = 38;
->>>>>>> 7e39ea8e
+        OP_AS_INTERVAL = 39;
+        OP_WRAP = 40;
+        OP_CLIP = 41;
+        OP_SQUEEZE = 42;
       }
 
       // Required.
