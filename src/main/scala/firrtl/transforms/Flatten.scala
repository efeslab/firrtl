--- conflicted
+++ resolved
@@ -28,8 +28,7 @@
    def outputForm = LowForm
 
    val inlineTransform = new InlineInstances
-<<<<<<< HEAD
-   
+
     private def collectAnns(circuit: Circuit, anns: Iterable[Annotation]): (Set[ModuleTarget], Set[IsComponent]) =
       anns.foldLeft( (Set.empty[ModuleTarget], Set.empty[IsComponent]) ) {
         case ((modNames, instNames), ann) => ann match {
@@ -42,21 +41,6 @@
           case _ => throw new PassException("Annotation must be a FlattenAnnotation")
         }
       }
-=======
-
-   private def collectAnns(circuit: Circuit, anns: Iterable[Annotation]): (Set[ModuleName], Set[ComponentName]) =
-     anns.foldLeft( (Set.empty[ModuleName], Set.empty[ComponentName]) ) {
-       case ((modNames, instNames), ann) => ann match {
-         case FlattenAnnotation(CircuitName(c)) =>
-           (circuit.modules.collect {
-             case Module(_, name, _, _) if name != circuit.main => ModuleName(name, CircuitName(c))
-           }.toSet, instNames)
-         case FlattenAnnotation(ModuleName(mod, cir)) => (modNames + ModuleName(mod, cir), instNames)
-         case FlattenAnnotation(ComponentName(com, mod)) => (modNames, instNames + ComponentName(com, mod))
-         case _ => throw new PassException("Annotation must be a FlattenAnnotation")
-       }
-     }
->>>>>>> c063ad46
 
    /**
     *  Modifies the circuit by replicating the hierarchy under the annotated objects (mods and insts) and
