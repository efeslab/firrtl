--- conflicted
+++ resolved
@@ -100,14 +100,6 @@
     case VectorType(t, size) => removeZero(t) map (VectorType(_, size))
     case x => Some(x)
   }
-<<<<<<< HEAD
-  private def onExp(e: Expression): Expression = removeZero(e.tpe) match {
-    case None => e.tpe match {
-      case UIntType(x) => UIntLiteral(ZERO, IntWidth(BigInt(1)))
-      case SIntType(x) => SIntLiteral(ZERO, IntWidth(BigInt(1)))
-      case t => throw new Exception(s"Unexpected type $t!")
-      //case _ => throwInternalError
-=======
   private def onExp(e: Expression): Expression = e match {
     case DoPrim(Cat, args, consts, tpe) =>
       val nonZeros = args.flatMap { x =>
@@ -126,35 +118,8 @@
       case UIntType(IntWidth(ZERO)) => UIntLiteral(ZERO, IntWidth(BigInt(1)))
       case SIntType(IntWidth(ZERO)) => SIntLiteral(ZERO, IntWidth(BigInt(1)))
       case _ => e map onExp
->>>>>>> 5f0e893c
     }
   }
-<<<<<<< HEAD
-  private def onStmt(s: Statement): Statement = {
-    s match {
-      case _: Block | _: Conditionally =>
-      case other => println(s"Running onStmt on ${other.serialize}")
-    }
-    s match {
-      case (_: DefWire| _: DefRegister| _: DefMemory) =>
-        var removed = false
-        def applyRemoveZero(t: Type): Type = removeZero(t) match {
-          case None => removed = true; t
-          case Some(tx) => tx
-        }
-        val sxx = (s map onExp) map applyRemoveZero
-        if(removed) EmptyStmt else sxx
-      case Connect(info, loc, exp) => removeZero(loc.tpe) match {
-        case None => EmptyStmt
-        case Some(t) => Connect(info, loc, onExp(exp))
-      }
-      case DefNode(info, name, value) => removeZero(value.tpe) match {
-        case None => EmptyStmt
-        case Some(t) => DefNode(info, name, onExp(value))
-      }
-      case sx => sx map onStmt
-    }
-=======
   private def onStmt(renames: RenameMap)(s: Statement): Statement = s match {
     case d @ DefWire(info, name, tpe) =>
       renames.delete(getRemoved(d))
@@ -189,7 +154,6 @@
       case Some(t) => DefNode(info, name, onExp(value))
     }
     case sx => sx map onStmt(renames) map onExp
->>>>>>> 5f0e893c
   }
   private def onModule(renames: RenameMap)(m: DefModule): DefModule = {
     renames.setModule(m.name)
@@ -206,12 +170,6 @@
       case in: Module => in.copy(ports = ports, body = onStmt(renames)(in.body))
     }
   }
-<<<<<<< HEAD
-  def run(c: Circuit): Circuit = {
-    println("Before ZeroWidth")
-    println(c.serialize)
-    InferTypes.run(c.copy(modules = c.modules map onModule))
-=======
   def execute(state: CircuitState): CircuitState = {
     // run executeEmptyMemStmt first to remove zero-width memories
     // then run InferTypes to update widths for addr, en, clk, etc
@@ -220,6 +178,5 @@
     renames.setCircuit(c.main)
     val result = c.copy(modules = c.modules map onModule(renames))
     CircuitState(result, outputForm, state.annotations, Some(renames))
->>>>>>> 5f0e893c
   }
 }