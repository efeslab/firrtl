--- conflicted
+++ resolved
@@ -85,11 +85,7 @@
 
       e.op match {
         case Add | Sub | Mul | Div | Rem | Lt | Leq | Gt | Geq |
-<<<<<<< HEAD
-             Eq | Neq | Dshl | Dshr | And | Or | Xor | Cat | Clip | Wrap | Squeeze =>
-=======
-             Eq | Neq | Dshl | Dshr | And | Or | Xor | Cat | Dshlw =>
->>>>>>> 7e39ea8e
+             Eq | Neq | Dshl | Dshr | And | Or | Xor | Cat | Dshlw | Clip | Wrap | Squeeze =>
           correctNum(Option(2), 0)
         case AsUInt | AsSInt | AsClock | AsAsyncReset | Cvt | Neq | Not =>
           correctNum(Option(1), 0)
@@ -144,8 +140,7 @@
     def checkHighFormT(info: Info, mname: String)(t: Type): Unit = {
       t foreach checkHighFormT(info, mname)
       t match {
-        case tx: VectorType if tx.size < 0 =>
-          errors.append(new NegVecSizeException(info, mname))
+        case tx: VectorType if tx.size < 0 => errors.append(new NegVecSizeException(info, mname))
         case i: IntervalType => i
         case _ => t foreach checkHighFormW(info, mname)
       }
@@ -155,7 +150,6 @@
       e match {
         case _: Reference | _: SubField | _: SubIndex | _: SubAccess => // No error
         case _: WRef | _: WSubField | _: WSubIndex | _: WSubAccess | _: Mux | _: ValidIf => // No error
-        case _: Reference | _: SubField | _: SubIndex | _: SubAccess => // No error
         case _ => errors.append(new InvalidAccessException(info, mname))
       }
     }
@@ -169,18 +163,17 @@
         case ex: UIntLiteral if ex.value < 0 =>
           errors.append(new NegUIntException(info, mname))
         case ex: DoPrim => checkHighFormPrimop(info, mname, ex)
-<<<<<<< HEAD
-        case _: WRef | _: UIntLiteral | _: Mux | _: ValidIf | _: Reference =>
-=======
         case _: Reference | _: WRef | _: UIntLiteral | _: Mux | _: ValidIf =>
         case ex: SubAccess => validSubexp(info, mname)(ex.expr)
->>>>>>> 7e39ea8e
         case ex: WSubAccess => validSubexp(info, mname)(ex.expr)
-        case ex: SubAccess => validSubexp(info, mname)(ex.expr)
         case ex => ex foreach validSubexp(info, mname)
       }
-      e foreach checkHighFormW(info, mname + "/" + e.serialize)
-      e foreach checkHighFormT(info, mname + "/" + e.serialize)
+      //CHICK:MERGE: INTERVALS BRANCH HAD
+      // e foreach checkHighFormW(info, mname + "/" + e.serialize)
+      // e foreach checkHighFormT(info, mname + "/" + e.serialize)
+
+      e foreach checkHighFormW(info, mname)
+      e foreach checkHighFormT(info, mname)
       e foreach checkHighFormE(info, mname, names)
     }
 
@@ -213,25 +206,8 @@
             errors.append(new MemWithFlipException(info, mname, sx.name))
           if (sx.depth <= 0)
             errors.append(new NegMemSizeException(info, mname))
-<<<<<<< HEAD
-        case sx: DefInstance =>
-          if (!moduleNames(sx.module))
-            errors.append(new ModuleNotDefinedException(info, mname, sx.module))
-          // Check to see if a recursive module instantiation has occured
-          val childToParent = moduleGraph add (mname, sx.module)
-          if (childToParent.nonEmpty)
-            errors.append(new InstanceLoop(info, mname, childToParent mkString "->"))
-        case sx: WDefInstance =>
-          if (!moduleNames(sx.module))
-            errors.append(new ModuleNotDefinedException(info, mname, sx.module))
-          // Check to see if a recursive module instantiation has occured
-          val childToParent = moduleGraph add (mname, sx.module)
-          if (childToParent.nonEmpty)
-            errors.append(new InstanceLoop(info, mname, childToParent mkString "->"))
-=======
         case sx: DefInstance => checkInstance(info, mname, sx.module)
         case sx: WDefInstance => checkInstance(info, mname, sx.module)
->>>>>>> 7e39ea8e
         case sx: Connect => checkValidLoc(info, mname, sx.loc)
         case sx: PartialConnect => checkValidLoc(info, mname, sx.loc)
         case sx: Print => checkFstring(info, mname, sx.string, sx.args.length)
@@ -247,7 +223,8 @@
       if (names(p.name))
         errors.append(new NotUniqueException(NoInfo, mname, p.name))
       names += p.name
-      checkHighFormT(p.info, mname)(p.tpe)
+      p.tpe foreach checkHighFormT(p.info, mname)
+      p.tpe foreach checkHighFormW(p.info, mname)
     }
 
     // Search for ResetType Ports of direction
@@ -316,18 +293,12 @@
     s"$info: [module $mname]  Index is not of UIntType.")
   class EnableNotUInt(info: Info, mname: String) extends PassException(
     s"$info: [module $mname]  Enable is not of UIntType.")
-<<<<<<< HEAD
-  class InvalidConnect(info: Info, stmt: Statement, mname: String, lhs: Expression, rhs: Expression) extends PassException(
-    s"""$info: [module $mname]  Type mismatch in "${stmt.serialize}".""" +
-    s" Cannot connect (${rhs.serialize}) of type (${rhs.tpe.serialize}) to (${lhs.serialize}) of type (${lhs.tpe.serialize}).")
-=======
   class InvalidConnect(info: Info, mname: String, con: String, lhs: Expression, rhs: Expression)
       extends PassException({
     val ltpe = s"  ${lhs.serialize}: ${lhs.tpe.serialize}"
     val rtpe = s"  ${rhs.serialize}: ${rhs.tpe.serialize}"
     s"$info: [module $mname]  Type mismatch in '$con'.\n$ltpe\n$rtpe"
   })
->>>>>>> 7e39ea8e
   class InvalidRegInit(info: Info, mname: String) extends PassException(
     s"$info: [module $mname]  Type of init must match type of DefRegister.")
   class PrintfArgNotGround(info: Info, mname: String) extends PassException(
@@ -376,7 +347,6 @@
     s"$info: [module $mname]  Uninferred type: $exp."
   )
 
-<<<<<<< HEAD
   def fits(bigger: Constraint, smaller: Constraint): Boolean = (bigger, smaller) match {
     case (IsKnown(v1), IsKnown(v2)) if v1 < v2 => false
     case _ => true
@@ -402,7 +372,6 @@
     case _ => false
   }
 
-=======
   def legalResetType(tpe: Type): Boolean = tpe match {
     case UIntType(IntWidth(w)) if w == 1 => true
     case AsyncResetType => true
@@ -419,6 +388,9 @@
       case (_: UIntType, _: UIntType) => flip1 == flip2
       case (_: SIntType, _: SIntType) => flip1 == flip2
       case (_: FixedType, _: FixedType) => flip1 == flip2
+      case (i1: IntervalType, i2: IntervalType) if flip1 == flip2 =>
+        import Implicits.width2constraint
+        fits(i2.lower, i1.lower) && fits(i1.upper, i2.upper) && fits(i1.point, i2.point)
       case (_: AnalogType, _: AnalogType) => true
       case (AsyncResetType, AsyncResetType) => flip1 == flip2
       case (ResetType, tpe) => legalResetType(tpe) && flip1 == flip2
@@ -432,7 +404,7 @@
             case Some((f1_tpe, f1_flip)) =>
               bulk_equals(f1_tpe, f2.tpe, times(flip1, f1_flip), times(flip2, f2.flip))
           }
-        )
+          )
       case (t1: VectorType, t2: VectorType) =>
         bulk_equals(t1.tpe, t2.tpe, flip1, flip2)
       case (_, _) => false
@@ -443,8 +415,6 @@
 
   def validPartialConnect(con: PartialConnect): Boolean =
     bulk_equals(con.loc.tpe, con.expr.tpe, Default, Default)
->>>>>>> 7e39ea8e
-
   //;---------------- Helper Functions --------------
   def ut: UIntType = UIntType(UnknownWidth)
   def st: SIntType = SIntType(UnknownWidth)
@@ -458,90 +428,48 @@
       case tx: BundleType => tx.fields forall (x => x.flip == Default && passive(x.tpe))
       case tx => true
     }
-<<<<<<< HEAD
-    def check_types_primop(info: Info, mname: String, e: DoPrim) {
-      def checkAllTypes(exprs: Seq[Expression], okUInt: Boolean, okSInt: Boolean, okClock: Boolean, okFix: Boolean, okInterval: Boolean) = {
-        exprs.foldLeft((false, false, false, false, false)) {
-          case ((isUInt, isSInt, isClock, isFix, isInterval), expr) => expr.tpe match {
-            case u: UIntType     => (true,   isSInt, isClock, isFix, isInterval)
-            case s: SIntType     => (isUInt, true,   isClock, isFix, isInterval)
-            case ClockType       => (isUInt, isSInt, true,    isFix, isInterval)
-            case f: FixedType    => (isUInt, isSInt, isClock, true,  isInterval)
-            case f: IntervalType => (isUInt, isSInt, isClock, isFix, true)
+    def check_types_primop(info: Info, mname: String, e: DoPrim): Unit = {
+      def checkAllTypes(exprs: Seq[Expression], okUInt: Boolean, okSInt: Boolean, okClock: Boolean, okFix: Boolean): Unit = {
+        exprs.foldLeft((false, false, false, false, false, false)) {
+          case ((isUInt, isSInt, isClock, isFix, IsInterval, isAsync), expr) => expr.tpe match {
+            case u: UIntType  => (true, isSInt, isClock, isFix, isInterval, IsAsync)
+            case s: SIntType  => (isUInt, true, isClock, isFix, isInterval, IsAsync)
+            case ClockType    => (isUInt, isSInt, true, isFix, isInterval, IsAsync)
+            case f: FixedType => (isUInt, isSInt, isClock, true, isInterval, IsAsync)
+            case f: IntervalType => (isUInt, isSInt, isClock, isFix, true, isAsync)
+            case AsyncResetType => (isUInt, isSInt, isClock, isFix, ,isInterval, true)
             case UnknownType =>
               errors.append(new IllegalUnknownType(info, mname, e.serialize))
-              (isUInt, isSInt, isClock, isFix, isInterval)
+              (isUInt, isSInt, isClock, isFix, isInterval, isAsync)
             case other => throwInternalError(s"Illegal Type: ${other.serialize}")
           }
         } match {
-          //   (UInt,  SInt,  Clock, Fixed, Interval)
-          case (isAll, false, false, false, false) if isAll == okUInt     =>
-          case (false, isAll, false, false, false) if isAll == okSInt     =>
-          case (false, false, isAll, false, false) if isAll == okClock    =>
-          case (false, false, false, isAll, false) if isAll == okFix      =>
-          case (false, false, false, false, isAll) if isAll == okInterval =>
-          case x => println(x); errors.append(new OpNotCorrectType(info, mname, e.op.serialize, exprs.map(_.tpe.serialize)))
+          //   (UInt,  SInt,  Clock, Fixed, Interval, Async)
+          case (isAll, false, false, false, false, false) if isAll == okUInt  =>
+          case (false, isAll, false, false, false, false) if isAll == okSInt  =>
+          case (false, false, isAll, false, false, false) if isAll == okClock =>
+          case (false, false, false, isAll, false, false) if isAll == okFix   =>
+          case (false, false, false, false, isAll, false) if isAll == okInterval =>
+          case (false, false, false, false, false, isAll) if isAll == okAsync =>
+          case x => errors.append(new OpNotCorrectType(info, mname, e.op.serialize, exprs.map(_.tpe.serialize)))
         }
       }
       e.op match {
-        case AsUInt | AsSInt | AsClock | AsFixedPoint | AsInterval =>
-        case Dshl | Dshr =>
-          checkAllTypes(Seq(e.args.head), okUInt = true, okSInt = true, okClock = false, okFix = true, okInterval = true)
-          checkAllTypes(Seq(e.args(1)), okUInt = true, okSInt = false, okClock = false, okFix = false, okInterval = false)
-        case Add | Sub | Mul =>
-          checkAllTypes(e.args, okUInt = true, okSInt = true, okClock = false, okFix = true, okInterval = true)
-        case Wrap | Clip | Squeeze =>
-          checkAllTypes(e.args, okUInt = false, okSInt = false, okClock = false, okFix = false, okInterval = true)
-        case Lt | Leq | Gt | Geq | Eq | Neq =>
-          checkAllTypes(e.args, okUInt = true, okSInt = true, okClock = false, okFix = true, okInterval = true)
-        case Shl | Shr | Cat | Bits | Head | Tail =>
-          checkAllTypes(e.args, okUInt = true, okSInt = true, okClock = false, okFix = true, okInterval = true)
-        case Pad =>
-          checkAllTypes(e.args, okUInt = true, okSInt = true, okClock = false, okFix = true, okInterval = false)
-        case BPShl | BPShr | BPSet =>
-          checkAllTypes(e.args, okUInt = false, okSInt = false, okClock = false, okFix = true, okInterval = true)
-        case _ =>
-          checkAllTypes(e.args, okUInt = true, okSInt = true, okClock = false, okFix = false, okInterval = false)
-=======
-    def check_types_primop(info: Info, mname: String, e: DoPrim): Unit = {
-      def checkAllTypes(exprs: Seq[Expression], okUInt: Boolean, okSInt: Boolean, okClock: Boolean, okFix: Boolean, okAsync: Boolean): Unit = {
-        exprs.foldLeft((false, false, false, false, false)) {
-          case ((isUInt, isSInt, isClock, isFix, isAsync), expr) => expr.tpe match {
-            case u: UIntType    => (true,   isSInt, isClock, isFix, isAsync)
-            case s: SIntType    => (isUInt, true,   isClock, isFix, isAsync)
-            case ClockType      => (isUInt, isSInt, true,    isFix, isAsync)
-            case f: FixedType   => (isUInt, isSInt, isClock, true,  isAsync)
-            case AsyncResetType => (isUInt, isSInt, isClock, isFix, true)
-            case UnknownType    =>
-              errors.append(new IllegalUnknownType(info, mname, e.serialize))
-              (isUInt, isSInt, isClock, isFix, isAsync)
-            case other => throwInternalError(s"Illegal Type: ${other.serialize}")
-          }
-        } match {
-          //   (UInt,  SInt,  Clock, Fixed)
-          case (isAll, false, false, false, false) if isAll == okUInt  =>
-          case (false, isAll, false, false, false) if isAll == okSInt  =>
-          case (false, false, isAll, false, false) if isAll == okClock =>
-          case (false, false, false, isAll, false) if isAll == okFix   =>
-          case (false, false, false, false, isAll) if isAll == okAsync =>
-          case x => errors.append(new OpNotCorrectType(info, mname, e.op.serialize, exprs.map(_.tpe.serialize)))
-        }
-      }
-      e.op match {
-        case AsUInt | AsSInt | AsClock | AsFixedPoint | AsAsyncReset =>
+        case AsUInt | AsSInt | AsClock | AsFixedPoint | AsInterval | AsAsyncReset =>
           // All types are ok
         case Dshl | Dshr =>
-          checkAllTypes(Seq(e.args.head), okUInt=true, okSInt=true,  okClock=false, okFix=true, okAsync=false)
-          checkAllTypes(Seq(e.args(1)),   okUInt=true, okSInt=false, okClock=false, okFix=false, okAsync=false)
+          checkAllTypes(Seq(e.args.head), okUInt=true, okSInt=true,  okClock=false, okFix=true, okInterval = true, okAsync=false)
+          checkAllTypes(Seq(e.args(1)),   okUInt=true, okSInt=false, okClock=false, okFix=false, okInterval = false, okAsync=false)
         case Add | Sub | Mul | Lt | Leq | Gt | Geq | Eq | Neq =>
-          checkAllTypes(e.args, okUInt=true, okSInt=true, okClock=false, okFix=true, okAsync=false)
+          checkAllTypes(e.args, okUInt=true, okSInt=true, okClock=false, okFix=true, okInterval = true, okAsync=false)
+        case Wrap | Clip | Squeeze =>
+          checkAllTypes(e.args, okUInt = false, okSInt = false, okClock = false, okFix = false, okInterval = true, okAsync=false)
         case Pad | Shl | Shr | Cat | Bits | Head | Tail =>
-          checkAllTypes(e.args, okUInt=true, okSInt=true, okClock=false, okFix=true, okAsync=false)
+          checkAllTypes(e.args, okUInt=true, okSInt=true, okClock=false, okFix=true, okInterval = false, okAsync=false)
         case BPShl | BPShr | BPSet =>
-          checkAllTypes(e.args, okUInt=false, okSInt=false, okClock=false, okFix=true, okAsync=false)
+          checkAllTypes(e.args, okUInt=false, okSInt=false, okClock=false, okFix=true, okInterval = true, okAsync=false)
         case _ =>
-          checkAllTypes(e.args, okUInt=true, okSInt=true, okClock=false, okFix=false, okAsync=false)
->>>>>>> 7e39ea8e
+          checkAllTypes(e.args, okUInt=true, okSInt=true, okClock=false, okFix=false, okInterval = false, okAsync=false)
       }
     }
 
@@ -592,39 +520,6 @@
       e foreach check_types_e(info, mname)
     }
 
-<<<<<<< HEAD
-    def partialConnectOk(t1: Type, t2: Type, flip1: Orientation, flip2: Orientation): Boolean = (t1, t2) match {
-      case (ClockType, ClockType) => flip1 == flip2
-      case (_: UIntType, _: UIntType) => flip1 == flip2
-      case (_: SIntType, _: SIntType) => flip1 == flip2
-      case (_: FixedType, _: FixedType) => flip1 == flip2
-      case (i1: IntervalType, i2: IntervalType) if flip1 == flip2 =>
-        import Implicits.width2constraint
-        fits(i2.lower, i1.lower) && fits(i1.upper, i2.upper) && fits(i1.point, i2.point)
-      case (_: AnalogType, _: AnalogType) => true
-      case (t1: BundleType, t2: BundleType) =>
-        val t1_fields = (t1.fields foldLeft Map[String, (Type, Orientation)]())(
-          (map, f1) => map + (f1.name -> (f1.tpe, f1.flip)))
-        t2.fields forall (f2 =>
-          t1_fields get f2.name match {
-            case None => true
-            case Some((f1_tpe, f1_flip)) =>
-              partialConnectOk(f1_tpe, f2.tpe, times(flip1, f1_flip), times(flip2, f2.flip))
-          }
-        )
-      case (t1: VectorType, t2: VectorType) =>
-        partialConnectOk(t1.tpe, t2.tpe, flip1, flip2)
-      case (_, _) => false
-    }
-
-    def check_types_s(minfo: Info, mname: String)(s: Statement): Unit = {
-      val info = get_info(s) match { case NoInfo => minfo case x => x }
-      s match {
-        case sx: Connect if !connectOk(sx.loc.tpe, sx.expr.tpe) =>
-          errors.append(new InvalidConnect(info, sx, mname, sx.loc, sx.expr))
-        case sx: PartialConnect if !partialConnectOk(sx.loc.tpe, sx.expr.tpe, Default, Default) =>
-          errors.append(new InvalidConnect(info, sx, mname, sx.loc, sx.expr))
-=======
     def check_types_s(minfo: Info, mname: String)(s: Statement): Unit = {
       val info = get_info(s) match { case NoInfo => minfo case x => x }
       s match {
@@ -634,7 +529,6 @@
         case sx: PartialConnect if !validPartialConnect(sx) =>
           val conMsg = sx.copy(info = NoInfo).serialize
           errors.append(new InvalidConnect(info, mname, conMsg, sx.loc, sx.expr))
->>>>>>> 7e39ea8e
         case sx: DefRegister =>
           sx.tpe match {
             case AnalogType(_) => errors.append(new IllegalAnalogDeclaration(info, mname, sx.name))
