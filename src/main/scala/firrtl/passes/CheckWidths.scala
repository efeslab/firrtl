// See LICENSE for license details.

package firrtl.passes

import firrtl._
import firrtl.ir._
import firrtl.PrimOps._
import firrtl.traversals.Foreachers._
import firrtl.Utils._
import firrtl.annotations.{Target, TargetToken, CircuitTarget, ModuleTarget}

object CheckWidths extends Pass {
  /** The maximum allowed width for any circuit element */
  val MaxWidth = 1000000
  val DshlMaxWidth = ceilLog2(MaxWidth + 1)
  class UninferredWidth (info: Info, target: String) extends PassException(
    s"""|$info : Uninferred width for target below. (Did you forget to assign to it?)
        |$target""".stripMargin)
  class WidthTooSmall(info: Info, mname: String, b: BigInt) extends PassException(
    s"$info : [target $mname]  Width too small for constant $b.")
  class WidthTooBig(info: Info, mname: String, b: BigInt) extends PassException(
    s"$info : [target $mname]  Width $b greater than max allowed width of $MaxWidth bits")
  class DshlTooBig(info: Info, mname: String) extends PassException(
    s"$info : [target $mname]  Width of dshl shift amount cannot be larger than $DshlMaxWidth bits.")
  class NegWidthException(info:Info, mname: String) extends PassException(
    s"$info: [target $mname] Width cannot be negative or zero.")
  class BitsWidthException(info: Info, mname: String, hi: BigInt, width: BigInt, exp: String) extends PassException(
    s"$info: [target $mname] High bit $hi in bits operator is larger than input width $width in $exp.")
  class HeadWidthException(info: Info, mname: String, n: BigInt, width: BigInt) extends PassException(
    s"$info: [target $mname] Parameter $n in head operator is larger than input width $width.")
  class TailWidthException(info: Info, mname: String, n: BigInt, width: BigInt) extends PassException(
    s"$info: [target $mname] Parameter $n in tail operator is larger than input width $width.")
  class AttachWidthsNotEqual(info: Info, mname: String, eName: String, source: String) extends PassException(
    s"$info: [target $mname] Attach source $source and expression $eName must have identical widths.")

  def run(c: Circuit): Circuit = {
    val errors = new Errors()

<<<<<<< HEAD
    def check_width_w(info: Info, mname: String)(w: Width): Unit = {
=======
    def check_width_w(info: Info, target: Target)(w: Width): Width = {
>>>>>>> beba4398
      w match {
        case IntWidth(width) if width >= MaxWidth =>
          errors.append(new WidthTooBig(info, target.serialize, width))
        case w: IntWidth if w.width >= 0 =>
        case _: IntWidth =>
          errors append new NegWidthException(info, target.serialize)
        case _ =>
          errors append new UninferredWidth(info, target.prettyPrint("    "))
      }
    }

    def hasWidth(tpe: Type): Boolean = tpe match {
      case GroundType(IntWidth(w)) => true
      case GroundType(_) => false
      case _ => throwInternalError(s"hasWidth - $tpe")
    }

<<<<<<< HEAD
    def check_width_t(info: Info, mname: String)(t: Type): Unit = {
      t foreach check_width_t(info, mname)
      t foreach check_width_w(info, mname)
    }

    def check_width_e(info: Info, mname: String)(e: Expression): Unit = {
=======
    def check_width_t(info: Info, target: Target)(t: Type): Type = {
      val tx = t match {
        case tt: BundleType => BundleType(tt.fields.map(check_width_f(info, target)))
        case tt => tt map check_width_t(info, target)
      }
      tx map check_width_w(info, target)
    }

    def check_width_f(info: Info, target: Target)(f: Field): Field = f
      .copy(tpe = check_width_t(info, target.modify(tokens = target.tokens :+ TargetToken.Field(f.name)))(f.tpe))

    def check_width_e(info: Info, target: Target)(e: Expression): Expression = {
>>>>>>> beba4398
      e match {
        case e: UIntLiteral => e.width match {
          case w: IntWidth if math.max(1, e.value.bitLength) > w.width =>
            errors append new WidthTooSmall(info, target.serialize, e.value)
          case _ =>
        }
        case e: SIntLiteral => e.width match {
          case w: IntWidth if e.value.bitLength + 1 > w.width =>
            errors append new WidthTooSmall(info, target.serialize, e.value)
          case _ =>
        }
        case DoPrim(Bits, Seq(a), Seq(hi, lo), _) if (hasWidth(a.tpe) && bitWidth(a.tpe) <= hi) =>
          errors append new BitsWidthException(info, target.serialize, hi, bitWidth(a.tpe), e.serialize)
        case DoPrim(Head, Seq(a), Seq(n), _) if (hasWidth(a.tpe) && bitWidth(a.tpe) < n) =>
          errors append new HeadWidthException(info, target.serialize, n, bitWidth(a.tpe))
        case DoPrim(Tail, Seq(a), Seq(n), _) if (hasWidth(a.tpe) && bitWidth(a.tpe) <= n) =>
          errors append new TailWidthException(info, target.serialize, n, bitWidth(a.tpe))
        case DoPrim(Dshl, Seq(a, b), _, _) if (hasWidth(a.tpe) && bitWidth(b.tpe) >= DshlMaxWidth) =>
          errors append new DshlTooBig(info, target.serialize)
        case _ =>
      }
<<<<<<< HEAD
      e foreach check_width_e(info, mname)
    }


    def check_width_s(minfo: Info, mname: String)(s: Statement): Unit = {
      val info = get_info(s) match { case NoInfo => minfo case x => x }
      s foreach check_width_e(info, mname)
      s foreach check_width_s(info, mname)
      s foreach check_width_t(info, mname)
      s match {
=======
      //e map check_width_t(info, mname) map check_width_e(info, mname)
      e map check_width_e(info, target)
    }


    def check_width_s(minfo: Info, target: ModuleTarget)(s: Statement): Statement = {
      val info = get_info(s) match { case NoInfo => minfo case x => x }
      val subRef = s match { case sx: HasName => target.ref(sx.name) case _ => target }
      s map check_width_e(info, target) map check_width_s(info, target) map check_width_t(info, subRef) match {
>>>>>>> beba4398
        case Attach(infox, exprs) =>
          exprs.tail.foreach ( e =>
            if (bitWidth(e.tpe) != bitWidth(exprs.head.tpe))
              errors.append(new AttachWidthsNotEqual(infox, target.serialize, e.serialize, exprs.head.serialize))
          )
        case sx: DefRegister =>
          sx.reset.tpe match {
            case UIntType(IntWidth(w)) if w == 1 =>
            case _ => errors.append(new CheckTypes.IllegalResetType(info, target.serialize, sx.name))
          }
        case _ =>
      }
    }

<<<<<<< HEAD
    def check_width_p(minfo: Info, mname: String)(p: Port): Unit = check_width_t(p.info, mname)(p.tpe)

    def check_width_m(m: DefModule) {
      m foreach check_width_p(m.info, m.name)
      m foreach check_width_s(m.info, m.name)
=======
    def check_width_p(minfo: Info, target: ModuleTarget)(p: Port): Port = p.copy(tpe =  check_width_t(p.info, target)(p.tpe))

    def check_width_m(circuit: CircuitTarget)(m: DefModule) {
      m map check_width_p(m.info, circuit.module(m.name)) map check_width_s(m.info, circuit.module(m.name))
>>>>>>> beba4398
    }

    c.modules foreach check_width_m(CircuitTarget(c.main))
    errors.trigger()
    c
  }
}<|MERGE_RESOLUTION|>--- conflicted
+++ resolved
@@ -7,7 +7,8 @@
 import firrtl.PrimOps._
 import firrtl.traversals.Foreachers._
 import firrtl.Utils._
-import firrtl.annotations.{Target, TargetToken, CircuitTarget, ModuleTarget}
+import firrtl.annotations.{CircuitTarget, ModuleTarget, Target, TargetToken}
+import firrtl.passes.CheckHighForm.CheckTypes
 
 object CheckWidths extends Pass {
   /** The maximum allowed width for any circuit element */
@@ -36,11 +37,7 @@
   def run(c: Circuit): Circuit = {
     val errors = new Errors()
 
-<<<<<<< HEAD
-    def check_width_w(info: Info, mname: String)(w: Width): Unit = {
-=======
-    def check_width_w(info: Info, target: Target)(w: Width): Width = {
->>>>>>> beba4398
+    def check_width_w(info: Info, target: Target)(w: Width): Unit = {
       w match {
         case IntWidth(width) if width >= MaxWidth =>
           errors.append(new WidthTooBig(info, target.serialize, width))
@@ -58,27 +55,18 @@
       case _ => throwInternalError(s"hasWidth - $tpe")
     }
 
-<<<<<<< HEAD
-    def check_width_t(info: Info, mname: String)(t: Type): Unit = {
-      t foreach check_width_t(info, mname)
-      t foreach check_width_w(info, mname)
+    def check_width_t(info: Info, target: Target)(t: Type): Unit = {
+      t match {
+        case tt: BundleType => tt.fields.foreach(check_width_f(info, target))
+        case tt => tt foreach check_width_t(info, target)
+      }
+      t foreach check_width_w(info, target)
     }
 
-    def check_width_e(info: Info, mname: String)(e: Expression): Unit = {
-=======
-    def check_width_t(info: Info, target: Target)(t: Type): Type = {
-      val tx = t match {
-        case tt: BundleType => BundleType(tt.fields.map(check_width_f(info, target)))
-        case tt => tt map check_width_t(info, target)
-      }
-      tx map check_width_w(info, target)
-    }
+    def check_width_f(info: Info, target: Target)(f: Field): Unit =
+      check_width_t(info, target.modify(tokens = target.tokens :+ TargetToken.Field(f.name)))(f.tpe)
 
-    def check_width_f(info: Info, target: Target)(f: Field): Field = f
-      .copy(tpe = check_width_t(info, target.modify(tokens = target.tokens :+ TargetToken.Field(f.name)))(f.tpe))
-
-    def check_width_e(info: Info, target: Target)(e: Expression): Expression = {
->>>>>>> beba4398
+    def check_width_e(info: Info, target: Target)(e: Expression): Unit = {
       e match {
         case e: UIntLiteral => e.width match {
           case w: IntWidth if math.max(1, e.value.bitLength) > w.width =>
@@ -100,28 +88,18 @@
           errors append new DshlTooBig(info, target.serialize)
         case _ =>
       }
-<<<<<<< HEAD
-      e foreach check_width_e(info, mname)
+      //e map check_width_t(info, mname) map check_width_e(info, mname)
+      e foreach check_width_e(info, target)
     }
 
 
-    def check_width_s(minfo: Info, mname: String)(s: Statement): Unit = {
-      val info = get_info(s) match { case NoInfo => minfo case x => x }
-      s foreach check_width_e(info, mname)
-      s foreach check_width_s(info, mname)
-      s foreach check_width_t(info, mname)
-      s match {
-=======
-      //e map check_width_t(info, mname) map check_width_e(info, mname)
-      e map check_width_e(info, target)
-    }
-
-
-    def check_width_s(minfo: Info, target: ModuleTarget)(s: Statement): Statement = {
+    def check_width_s(minfo: Info, target: ModuleTarget)(s: Statement): Unit = {
       val info = get_info(s) match { case NoInfo => minfo case x => x }
       val subRef = s match { case sx: HasName => target.ref(sx.name) case _ => target }
-      s map check_width_e(info, target) map check_width_s(info, target) map check_width_t(info, subRef) match {
->>>>>>> beba4398
+      s foreach check_width_e(info, target)
+      s foreach check_width_s(info, target)
+      s foreach check_width_t(info, subRef)
+      s match {
         case Attach(infox, exprs) =>
           exprs.tail.foreach ( e =>
             if (bitWidth(e.tpe) != bitWidth(exprs.head.tpe))
@@ -136,18 +114,11 @@
       }
     }
 
-<<<<<<< HEAD
-    def check_width_p(minfo: Info, mname: String)(p: Port): Unit = check_width_t(p.info, mname)(p.tpe)
-
-    def check_width_m(m: DefModule) {
-      m foreach check_width_p(m.info, m.name)
-      m foreach check_width_s(m.info, m.name)
-=======
-    def check_width_p(minfo: Info, target: ModuleTarget)(p: Port): Port = p.copy(tpe =  check_width_t(p.info, target)(p.tpe))
+    def check_width_p(minfo: Info, target: ModuleTarget)(p: Port): Unit = check_width_t(p.info, target)(p.tpe)
 
     def check_width_m(circuit: CircuitTarget)(m: DefModule) {
-      m map check_width_p(m.info, circuit.module(m.name)) map check_width_s(m.info, circuit.module(m.name))
->>>>>>> beba4398
+      m foreach check_width_p(m.info, circuit.module(m.name))
+      m foreach check_width_s(m.info, circuit.module(m.name))
     }
 
     c.modules foreach check_width_m(CircuitTarget(c.main))
