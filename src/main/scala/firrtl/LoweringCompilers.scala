// See LICENSE for license details.

package firrtl

import firrtl.transforms.IdentityTransform
import firrtl.options.StageUtils
import firrtl.stage.{Forms, TransformManager}

@deprecated("Use a TransformManager or some other Stage/Phase class. Will be removed in 1.3.", "1.2")
sealed abstract class CoreTransform extends SeqTransform

/** This transforms "CHIRRTL", the chisel3 IR, to "Firrtl". Note the resulting
  * circuit has only IR nodes, not WIR.
  */
@deprecated("Use a TransformManager to handle lowering. Will be removed in 1.3.", "1.2")
class ChirrtlToHighFirrtl extends CoreTransform {
  def inputForm = ChirrtlForm
  def outputForm = HighForm
  def transforms = Seq(
    new passes.CheckChirrtl,
    new passes.CInferTypes,
    new passes.CInferMDir,
    new passes.RemoveCHIRRTL )
}

/** Converts from the bare intermediate representation (ir.scala)
  * to a working representation (WIR.scala)
  */
@deprecated("Use a TransformManager to handle lowering. Will be removed in 1.3.", "1.2")
class IRToWorkingIR extends CoreTransform {
  def inputForm = HighForm
  def outputForm = HighForm
  def transforms = Seq(new passes.ToWorkingIR)
}

/** Resolves types, kinds, and flows, and checks the circuit legality.
  * Operates on working IR nodes and high Firrtl.
  */
@deprecated("Use a TransformManager to handle lowering. Will be removed in 1.3.", "1.2")
class ResolveAndCheck extends CoreTransform {
  def inputForm = HighForm
  def outputForm = HighForm
  def transforms = Seq(
    new passes.CheckHighForm,
    new passes.ResolveKinds,
    new passes.InferTypes,
    new passes.CheckTypes,
    new passes.Uniquify,
    new passes.ResolveKinds,
    new passes.InferTypes,
    new passes.ResolveFlows,
    new passes.CheckFlows,
    new passes.InferBinaryPoints,
    new passes.TrimIntervals,
    new passes.InferWidths,
    new passes.CheckWidths,
    new firrtl.transforms.InferResets)
}

/** Expands aggregate connects, removes dynamic accesses, and when
  * statements. Checks for uninitialized values. Must accept a
  * well-formed graph.
  * Operates on working IR nodes.
  */
@deprecated("Use a TransformManager to handle lowering. Will be removed in 1.3.", "1.2")
class HighFirrtlToMiddleFirrtl extends CoreTransform {
  def inputForm = HighForm
  def outputForm = MidForm
  def transforms = Seq(
<<<<<<< HEAD
    new passes.PullMuxes,
    new passes.ReplaceAccesses,
    new passes.ExpandConnects,
    new passes.RemoveAccesses,
    new passes.Uniquify,
    new passes.ExpandWhens,
    new passes.CheckInitialization,
    new passes.ResolveKinds,
    new passes.InferTypes,
    new passes.CheckTypes,
    new checks.CheckResets,
    new passes.ResolveFlows,
=======
    passes.PullMuxes,
    passes.ReplaceAccesses,
    passes.ExpandConnects,
    passes.RemoveAccesses,
    passes.Uniquify,
    passes.ExpandWhens,
    passes.CheckInitialization,
    passes.ResolveKinds,
    passes.InferTypes,
    passes.CheckTypes,
    passes.ResolveFlows,
>>>>>>> c063ad46
    new passes.InferWidths,
    new passes.CheckWidths,
    new passes.RemoveIntervals,
    new passes.ConvertFixedToSInt,
    new passes.ZeroWidth,
    new passes.InferTypes)
}

/** Expands all aggregate types into many ground-typed components. Must
  * accept a well-formed graph of only middle Firrtl features.
  * Operates on working IR nodes.
  */
@deprecated("Use a TransformManager to handle lowering. Will be removed in 1.3.", "1.2")
class MiddleFirrtlToLowFirrtl extends CoreTransform {
  def inputForm = MidForm
  def outputForm = LowForm
  def transforms = Seq(
    new passes.LowerTypes,
    new passes.ResolveKinds,
    new passes.InferTypes,
    new passes.ResolveFlows,
    new passes.InferWidths,
    new passes.Legalize,
    new firrtl.transforms.RemoveReset,
    new passes.ResolveFlows,
    new firrtl.transforms.CheckCombLoops,
    new checks.CheckResets,
    new firrtl.transforms.RemoveWires)
}

/** Runs a series of optimization passes on LowFirrtl
  * @note This is currently required for correct Verilog emission
  * TODO Fix the above note
  */
@deprecated("Use a TransformManager to handle lowering. Will be removed in 1.3.", "1.2")
class LowFirrtlOptimization extends CoreTransform {
  def inputForm = LowForm
  def outputForm = LowForm
  def transforms = Seq(
    new passes.RemoveValidIf,
    new firrtl.transforms.ConstantPropagation,
    new passes.PadWidths,
    new firrtl.transforms.ConstantPropagation,
    new passes.Legalize,
    new passes.memlib.VerilogMemDelays, // TODO move to Verilog emitter
    new passes.InferTypes,
    new passes.ResolveFlows,
    new firrtl.transforms.ConstantPropagation,
    new passes.SplitExpressions,
    new firrtl.transforms.CombineCats,
    new passes.CommonSubexpressionElimination,
    new firrtl.transforms.DeadCodeElimination)
}
/** Runs runs only the optimization passes needed for Verilog emission */
@deprecated("Use a TransformManager to handle lowering. Will be removed in 1.3.", "1.2")
class MinimumLowFirrtlOptimization extends CoreTransform {
  def inputForm = LowForm
  def outputForm = LowForm
  def transforms = Seq(
    new passes.RemoveValidIf,
    new passes.Legalize,
    new passes.memlib.VerilogMemDelays, // TODO move to Verilog emitter
    new passes.InferTypes,
    new passes.ResolveFlows,
    new passes.SplitExpressions)
}


import CompilerUtils.getLoweringTransforms

/** Emits input circuit with no changes
  *
  * Primarily useful for changing between .fir and .pb serialized formats
  */
class NoneCompiler extends Compiler {
  val emitter = new ChirrtlEmitter
  def transforms: Seq[Transform] = Seq(new IdentityTransform(ChirrtlForm))
}

/** Emits input circuit
  * Will replace Chirrtl constructs with Firrtl
  */
class HighFirrtlCompiler extends Compiler {
  val emitter = new HighFirrtlEmitter
  def transforms: Seq[Transform] = getLoweringTransforms(ChirrtlForm, HighForm)
}

/** Emits middle Firrtl input circuit */
class MiddleFirrtlCompiler extends Compiler {
  val emitter = new MiddleFirrtlEmitter
  def transforms: Seq[Transform] = getLoweringTransforms(ChirrtlForm, MidForm)
}

/** Emits lowered input circuit */
class LowFirrtlCompiler extends Compiler {
  val emitter = new LowFirrtlEmitter
  def transforms: Seq[Transform] = getLoweringTransforms(ChirrtlForm, LowForm)
}

/** Emits Verilog */
class VerilogCompiler extends Compiler {
  val emitter = new VerilogEmitter
  def transforms: Seq[Transform] = getLoweringTransforms(ChirrtlForm, LowForm) ++
    Seq(new LowFirrtlOptimization)
}

/** Emits Verilog without optimizations */
class MinimumVerilogCompiler extends Compiler {
  val emitter = new MinimumVerilogEmitter
  def transforms: Seq[Transform] = getLoweringTransforms(ChirrtlForm, LowForm) ++
    Seq(new MinimumLowFirrtlOptimization)
}

/** Currently just an alias for the [[VerilogCompiler]] */
class SystemVerilogCompiler extends VerilogCompiler {
  override val emitter = new SystemVerilogEmitter
  StageUtils.dramaticWarning("SystemVerilog Compiler behaves the same as the Verilog Compiler!")
}<|MERGE_RESOLUTION|>--- conflicted
+++ resolved
@@ -67,7 +67,6 @@
   def inputForm = HighForm
   def outputForm = MidForm
   def transforms = Seq(
-<<<<<<< HEAD
     new passes.PullMuxes,
     new passes.ReplaceAccesses,
     new passes.ExpandConnects,
@@ -78,21 +77,7 @@
     new passes.ResolveKinds,
     new passes.InferTypes,
     new passes.CheckTypes,
-    new checks.CheckResets,
     new passes.ResolveFlows,
-=======
-    passes.PullMuxes,
-    passes.ReplaceAccesses,
-    passes.ExpandConnects,
-    passes.RemoveAccesses,
-    passes.Uniquify,
-    passes.ExpandWhens,
-    passes.CheckInitialization,
-    passes.ResolveKinds,
-    passes.InferTypes,
-    passes.CheckTypes,
-    passes.ResolveFlows,
->>>>>>> c063ad46
     new passes.InferWidths,
     new passes.CheckWidths,
     new passes.RemoveIntervals,
